--- conflicted
+++ resolved
@@ -13,7 +13,6 @@
 )
 
 var (
-<<<<<<< HEAD
 	// BlockFrequency is the desired number of seconds that
 	// should elapse, on average, between successive Blocks.
 	BlockFrequency BlockHeight
@@ -32,15 +31,6 @@
 	// FutureThreshold. If the excess duration is larger than FutureThreshold, but
 	// smaller than ExtremeFutureThreshold, the Block may be held in memory until
 	// the Block's Timestamp exceeds the current time by less than FutureThreshold.
-=======
-	// BlockFrequency {help}
-	BlockFrequency BlockHeight
-	// BlockSizeLimit {help}
-	BlockSizeLimit = uint64(2e6)
-	// ExtremeFutureThreshold {help}
-	ExtremeFutureThreshold Timestamp
-	// FutureThreshold {help}
->>>>>>> 08d31144
 	FutureThreshold Timestamp
 	// GenesisBlock is the first block of the block chain
 	GenesisBlock Block
@@ -49,7 +39,6 @@
 	// redundant computation.
 	GenesisID BlockID
 
-<<<<<<< HEAD
 	// GenesisSiafundAllocation is the set of SiafundOutputs created in the Genesis
 	// block.
 	GenesisSiafundAllocation []SiafundOutput
@@ -66,14 +55,14 @@
 	// any transactions spending the payout. File contract payouts also are subject to
 	// a maturity delay.
 	MaturityDelay BlockHeight
-	// MaxTargetAdjustmentDown restrict how much the block difficulty is allowed to
+	// MaxAdjustmentDown restrict how much the block difficulty is allowed to
 	// change in a single step, which is important to limit the effect of difficulty
 	// raising and lowering attacks.
-	MaxTargetAdjustmentDown *big.Rat
-	// MaxTargetAdjustmentUp restrict how much the block difficulty is allowed to
+	MaxAdjustmentDown *big.Rat
+	// MaxAdjustmentUp restrict how much the block difficulty is allowed to
 	// change in a single step, which is important to limit the effect of difficulty
 	// raising and lowering attacks.
-	MaxTargetAdjustmentUp *big.Rat
+	MaxAdjustmentUp *big.Rat
 	// MedianTimestampWindow tells us how many blocks to look back when calculating
 	// the median timestamp over the previous n blocks. The timestamp of a block is
 	// not allowed to be less than or equal to the median timestamp of the previous n
@@ -82,29 +71,11 @@
 	// MinimumCoinbase is the minimum coinbase reward for a block.
 	// The coinbase decreases in each block after the Genesis block,
 	// but it will not decrease past MinimumCoinbase.
-=======
-	// GenesisSiafundAllocation {help}
-	GenesisSiafundAllocation []SiafundOutput
-	// GenesisTimestamp is the timestamp when genesis block was mined
-	GenesisTimestamp Timestamp
-	// InitialCoinbase {help}
-	InitialCoinbase = uint64(300e3)
-	// MaturityDelay {help}
-	MaturityDelay BlockHeight
-	// MaxAdjustmentDown {help}
-	MaxAdjustmentDown *big.Rat
-	// MaxAdjustmentUp {help}
-	MaxAdjustmentUp *big.Rat
-	// MedianTimestampWindow {help}
-	MedianTimestampWindow = uint64(11)
-	// MinimumCoinbase {help}
->>>>>>> 08d31144
 	MinimumCoinbase uint64
 
 	// Oak hardfork constants. Oak is the name of the difficulty algorithm for
 	// Sia following a hardfork at block 135e3.
 
-<<<<<<< HEAD
 	// OakDecayDenom is the denominator for how much the total timestamp is decayed
 	// each step.
 	OakDecayDenom int64
@@ -146,34 +117,6 @@
 	// SiafundCount is the total number of Siafunds in existence.
 	SiafundCount = NewCurrency64(10000)
 	// SiafundPortion is the percentage of siacoins that is taxed from FileContracts.
-=======
-	// OakDecayDenom {help}
-	OakDecayDenom int64
-	// OakDecayNum {help}
-	OakDecayNum int64
-	// OakHardforkBlock {help}
-	OakHardforkBlock BlockHeight
-	// OakHardforkFixBlock {help}
-	OakHardforkFixBlock BlockHeight
-	// OakHardforkTxnSizeLimit {help}
-	OakHardforkTxnSizeLimit = uint64(64e3) // 64 KB
-	// OakMaxBlockShift {help}
-	OakMaxBlockShift int64
-	// OakMaxDrop {help}
-	OakMaxDrop *big.Rat
-	// OakMaxRise {help}
-	OakMaxRise *big.Rat
-
-	// RootDepth {help}
-	RootDepth = Target{255, 255, 255, 255, 255, 255, 255, 255, 255, 255, 255, 255, 255, 255, 255, 255, 255, 255, 255, 255, 255, 255, 255, 255, 255, 255, 255, 255, 255, 255, 255, 255}
-	// RootTarget {help}
-	RootTarget Target
-	// SiacoinPrecision {help}
-	SiacoinPrecision = NewCurrency(new(big.Int).Exp(big.NewInt(10), big.NewInt(24), nil))
-	// SiafundCount {help}
-	SiafundCount = NewCurrency64(10000)
-	// SiafundPortion {help}
->>>>>>> 08d31144
 	SiafundPortion = big.NewRat(39, 1000)
 	// TargetWindow {help}
 	TargetWindow BlockHeight

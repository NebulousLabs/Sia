# all will build and install developer binaries, which have debugging enabled
# and much faster mining and block constants.
all: release-std

# dependencies installs all of the dependencies that are required for building
# Sia.
dependencies:
	# Consensus Dependencies
	go get -u github.com/NebulousLabs/demotemutex
	go get -u github.com/NebulousLabs/fastrand
	go get -u github.com/NebulousLabs/merkletree
	go get -u github.com/NebulousLabs/bolt
	go get -u golang.org/x/crypto/blake2b
	go get -u golang.org/x/crypto/ed25519
	# Module + Daemon Dependencies
	go get -u github.com/NebulousLabs/entropy-mnemonics
	go get -u github.com/NebulousLabs/errors
	go get -u github.com/NebulousLabs/go-upnp
	go get -u github.com/NebulousLabs/threadgroup
	go get -u github.com/NebulousLabs/writeaheadlog
	go get -u github.com/klauspost/reedsolomon
	go get -u github.com/julienschmidt/httprouter
	go get -u github.com/inconshreveable/go-update
	go get -u github.com/kardianos/osext
	go get -u github.com/inconshreveable/mousetrap
	# Frontend Dependencies
	go get -u golang.org/x/crypto/ssh/terminal
	go get -u github.com/spf13/cobra/...
	# Developer Dependencies
	go install -race std
	go get -u github.com/client9/misspell/cmd/misspell
	go get -u github.com/golang/lint/golint
	go get -u github.com/NebulousLabs/glyphcheck

# pkgs changes which packages the makefile calls operate on. run changes which
# tests are run during testing.
run = .
pkgs = ./build ./cmd/siac ./cmd/siad ./compatibility ./crypto ./encoding ./modules ./modules/consensus ./modules/explorer \
       ./modules/gateway ./modules/host ./modules/host/contractmanager ./modules/renter ./modules/renter/contractor       \
       ./modules/renter/hostdb ./modules/renter/hostdb/hosttree ./modules/renter/proto ./modules/miner ./modules/wallet   \
       ./modules/transactionpool ./node ./node/api ./persist ./siatest ./siatest/consensus ./siatest/renter               \
       ./node/api/server ./sync ./types

# fmt calls go fmt on all packages.
fmt:
	gofmt -s -l -w $(pkgs)

# vet calls go vet on all packages.
# NOTE: go vet requires packages to be built in order to obtain type info.
vet: release-std
	go vet $(pkgs)

# will always run on some packages for a while.
lintpkgs = ./build ./cmd/siac ./cmd/siad ./compatibility ./crypto ./encoding ./modules ./modules/consensus ./modules/explorer \
<<<<<<< HEAD
           ./modules/gateway ./modules/host ./modules/miner ./modules/host/contractmanager ./modules/renter 				          \
		       ./modules/renter/contractor ./modules/renter/hostdb ./modules/renter/hostdb/hosttree ./modules/renter/proto        \
		       ./modules/wallet ./modules/transactionpool ./node ./node/api ./node/api/server ./persist ./siatest ./sync ./types
=======
           ./modules/gateway ./modules/host ./modules/miner ./modules/host/contractmanager ./modules/renter ./modules/renter/contractor ./modules/renter/hostdb \
           ./modules/renter/hostdb/hosttree ./modules/renter/proto ./modules/wallet ./modules/transactionpool ./node ./node/api ./node/api/server ./persist \
           ./siatest ./siatest/consensus ./siatest/renter
>>>>>>> c9c31527
lint:
	golint -min_confidence=1.0 -set_exit_status $(lintpkgs)

# spellcheck checks for misspelled words in comments or strings.
spellcheck:
	misspell -error .

# dev builds and installs developer binaries.
dev:
	go install -race -tags='dev debug profile netgo' $(pkgs)

# release builds and installs release binaries.
release:
	go install -tags='debug profile netgo' $(pkgs)
release-race:
	go install -race -tags='debug profile netgo' $(pkgs)
release-std:
	go install -tags 'netgo' -a -ldflags='-s -w' $(pkgs)

# clean removes all directories that get automatically created during
# development.
clean:
	rm -rf release doc/whitepaper.aux doc/whitepaper.log doc/whitepaper.pdf

test:
	go test -short -tags='debug testing netgo' -timeout=5s $(pkgs) -run=$(run)
test-v:
	go test -race -v -short -tags='debug testing netgo' -timeout=15s $(pkgs) -run=$(run)
test-long: clean fmt vet lint
	go test -v -race -tags='testing debug netgo' -timeout=500s $(pkgs) -run=$(run)
test-vlong: clean fmt vet lint
	go test -v -race -tags='testing debug vlong netgo' -timeout=5000s $(pkgs) -run=$(run)
test-cpu:
	go test -v -tags='testing debug netgo' -timeout=500s -cpuprofile cpu.prof $(pkgs) -run=$(run)
test-mem:
	go test -v -tags='testing debug netgo' -timeout=500s -memprofile mem.prof $(pkgs) -run=$(run)
bench: clean fmt
	go test -tags='debug testing netgo' -timeout=500s -run=XXX -bench=$(run) $(pkgs)
cover: clean
	@mkdir -p cover/modules
	@mkdir -p cover/modules/renter
	@mkdir -p cover/modules/host
	@for package in $(pkgs); do                                                                                                 \
		go test -tags='testing debug' -timeout=500s -covermode=atomic -coverprofile=cover/$$package.out ./$$package -run=$(run) \
		&& go tool cover -html=cover/$$package.out -o=cover/$$package.html                                                      \
		&& rm cover/$$package.out ;                                                                                             \
	done

# whitepaper builds the whitepaper from whitepaper.tex. pdflatex has to be
# called twice because references will not update correctly the first time.
whitepaper:
	@pdflatex -output-directory=doc whitepaper.tex > /dev/null
	pdflatex -output-directory=doc whitepaper.tex

.PHONY: all dependencies fmt install release release-std xc clean test test-v test-long cover cover-integration cover-unit whitepaper
<|MERGE_RESOLUTION|>--- conflicted
+++ resolved
@@ -52,15 +52,10 @@
 
 # will always run on some packages for a while.
 lintpkgs = ./build ./cmd/siac ./cmd/siad ./compatibility ./crypto ./encoding ./modules ./modules/consensus ./modules/explorer \
-<<<<<<< HEAD
            ./modules/gateway ./modules/host ./modules/miner ./modules/host/contractmanager ./modules/renter 				          \
 		       ./modules/renter/contractor ./modules/renter/hostdb ./modules/renter/hostdb/hosttree ./modules/renter/proto        \
-		       ./modules/wallet ./modules/transactionpool ./node ./node/api ./node/api/server ./persist ./siatest ./sync ./types
-=======
-           ./modules/gateway ./modules/host ./modules/miner ./modules/host/contractmanager ./modules/renter ./modules/renter/contractor ./modules/renter/hostdb \
-           ./modules/renter/hostdb/hosttree ./modules/renter/proto ./modules/wallet ./modules/transactionpool ./node ./node/api ./node/api/server ./persist \
-           ./siatest ./siatest/consensus ./siatest/renter
->>>>>>> c9c31527
+		       ./modules/wallet ./modules/transactionpool ./node ./node/api ./node/api/server ./persist ./siatest                 \
+           ./siatest/consensus ./siatest/renter ./sync ./types
 lint:
 	golint -min_confidence=1.0 -set_exit_status $(lintpkgs)
 

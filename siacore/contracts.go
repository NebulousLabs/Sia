package siacore

import (
	"errors"
	"math/big"

	"github.com/NebulousLabs/Andromeda/hash"
)

func ContractProofIndex(contractID ContractID, stateHeight BlockHeight, contract FileContract, triggerBlockID BlockID) (proofIndex uint64) {
	indexSeed := hash.HashBytes(append(triggerBlockID[:], contractID[:]...))
	seedInt := new(big.Int).SetBytes(indexSeed[:])
	modSeed := seedInt.Mod(seedInt, big.NewInt(int64(contract.FileSize)))
	proofIndex = modSeed.Uint64()
	return
}

// currentProofIndex returns the index that should be used when building and
// verifying the storage proof for a file at the given window.
func (s *State) currentProofIndex(id ContractID) uint64 {
	contract := s.openContracts[id].FileContract

	windowIndex, err := contract.WindowIndex(s.Height())
	if err != nil {
		panic(err)
	}
	triggerBlock := windowIndex*contract.Start - 1
	triggerBlockID := s.currentPath[triggerBlock]

<<<<<<< HEAD
	return ContractProofIndex(id, s.Height(), contract, triggerBlockID)
=======
	indexSeed := hash.HashBytes(append(triggerBlockID[:], sp.ContractID[:]...))
	seedInt := new(big.Int).SetBytes(indexSeed[:])
	modSeed := seedInt.Mod(seedInt, big.NewInt(int64(contract.FileSize)))

	return modSeed.Uint64()
>>>>>>> 9ce4415e
}

// validProof returns err = nil if the storage proof provided is valid given
// the state context, otherwise returning an error to indicate what is invalid.
func (s *State) validProof(sp StorageProof) error {
	openContract, exists := s.openContracts[sp.ContractID]
	if !exists {
		return errors.New("unrecognized contract id in storage proof")
	}

	// Check that the proof has not already been submitted.
	if openContract.WindowSatisfied {
		return errors.New("storage proof has already been completed for this contract")
	}

	// Check that the storage proof itself is valid.
	if !hash.VerifyReaderProof(
		sp.Segment,
		sp.HashSet,
		hash.CalculateSegments(openContract.FileContract.FileSize),
		s.currentProofIndex(sp.ContractID),
		openContract.FileContract.FileMerkleRoot,
	) {
		return errors.New("provided storage proof is invalid")
	}

	return nil
}

// applyStorageProof takes a storage proof and adds any outputs created by it
// to the consensus state.
func (s *State) applyStorageProof(sp StorageProof) {
	// Set the payout of the output - payout cannot be greater than the
	// amount of funds remaining.
	openContract := s.openContracts[sp.ContractID]
	payout := openContract.FileContract.ValidProofPayout
	if openContract.FundsRemaining < openContract.FileContract.ValidProofPayout {
		payout = openContract.FundsRemaining
	}

	// Create the output and add it to the list of unspent outputs.
	output := Output{
		Value:     payout,
		SpendHash: openContract.FileContract.ValidProofAddress,
	}
	outputID, err := openContract.FileContract.StorageProofOutputID(openContract.ContractID, s.Height(), true)
	if err != nil {
		panic(err)
	}
	s.unspentOutputs[outputID] = output

	// Mark the proof as complete for this window, and subtract from the
	// FundsRemaining.
	s.openContracts[sp.ContractID].WindowSatisfied = true
	s.openContracts[sp.ContractID].FundsRemaining -= payout
}

// validContract returns err = nil if the contract is valid in the current
// context of the state, and returns an error if something about the contract
// is invalid.
func (s *State) validContract(c FileContract) (err error) {
	if c.ContractFund < 0 {
		err = errors.New("contract must be funded.")
		return
	}
	if c.Start < s.Height() {
		err = errors.New("contract must start in the future.")
		return
	}
	if c.End <= c.Start {
		err = errors.New("contract duration must be at least one block.")
		return
	}

	return
}

// addContract takes a FileContract and its corresponding ContractID and adds
// it to the state.
func (s *State) addContract(contract FileContract, id ContractID) {
	s.openContracts[id] = &OpenContract{
		FileContract:    contract,
		ContractID:      id,
		FundsRemaining:  contract.ContractFund,
		Failures:        0,
		WindowSatisfied: true, // The first window is free, because the start is in the future by mandate.
	}
}

// contractMaintenance checks the contract windows and storage proofs and to
// create outputs for missed proofs and contract terminations, and to advance
// any storage proof windows.
func (s *State) contractMaintenance() {
	// Scan all open contracts and perform any required maintenance on each.
	var contractsToDelete []ContractID
	for _, openContract := range s.openContracts {
		// Check for the window switching over.
		if (s.Height()-openContract.FileContract.Start)%openContract.FileContract.ChallengeFrequency == 0 && s.Height() > openContract.FileContract.Start {
			// Check for a missed proof.
			if openContract.WindowSatisfied == false {
				// Determine payout of missed proof.
				payout := openContract.FileContract.MissedProofPayout
				if openContract.FundsRemaining < openContract.FileContract.MissedProofPayout {
					payout = openContract.FundsRemaining
				}

				// Create the output for the missed proof.
				newOutputID, err := openContract.FileContract.StorageProofOutputID(openContract.ContractID, s.Height(), false)
				if err != nil {
					panic(err)
				}
				output := Output{
					Value:     payout,
					SpendHash: openContract.FileContract.MissedProofAddress,
				}
				s.unspentOutputs[newOutputID] = output
				msp := MissedStorageProof{
					OutputID:   newOutputID,
					ContractID: openContract.ContractID,
				}
				s.currentBlockNode().MissedStorageProofs = append(s.currentBlockNode().MissedStorageProofs, msp)

				// Update the FundsRemaining
				openContract.FundsRemaining -= payout

				// Update the failures count.
				openContract.Failures += 1
			} else {
				s.currentBlockNode().SuccessfulWindows = append(s.currentBlockNode().SuccessfulWindows, openContract.ContractID)
			}
			openContract.WindowSatisfied = false
		}

		// Check for a terminated contract.
		if openContract.FundsRemaining == 0 || openContract.FileContract.End == s.Height() || openContract.FileContract.Tolerance == openContract.Failures {
			if openContract.FundsRemaining != 0 {
				// Create a new output that terminates the contract.
				contractStatus := openContract.Failures == openContract.FileContract.Tolerance
				outputID := ContractTerminationOutputID(openContract.ContractID, contractStatus)
				output := Output{
					Value: openContract.FundsRemaining,
				}
				if openContract.FileContract.Tolerance == openContract.Failures {
					output.SpendHash = openContract.FileContract.MissedProofAddress
				} else {
					output.SpendHash = openContract.FileContract.ValidProofAddress
				}
				s.unspentOutputs[outputID] = output
			}

			// Add the contract to contract terminations.
			s.currentBlockNode().ContractTerminations = append(s.currentBlockNode().ContractTerminations, openContract)

			// Mark contract for deletion (can't delete from a map while
			// iterating through it - results in undefined behavior of the
			// iterator.
			contractsToDelete = append(contractsToDelete, openContract.ContractID)
		}
	}

	// Delete all of the contracts that terminated.
	for _, contractID := range contractsToDelete {
		delete(s.openContracts, contractID)
	}
}

// inverseContractMaintenance does the inverse of contract maintenance, moving
// the state of contracts backwards instead forwards.
func (s *State) inverseContractMaintenance() {
	// Repen all contracts that terminated, and remove the corresponding output.
	for _, openContract := range s.currentBlockNode().ContractTerminations {
		s.openContracts[openContract.ContractID] = openContract
		contractStatus := openContract.Failures == openContract.FileContract.Tolerance
		delete(s.unspentOutputs, ContractTerminationOutputID(openContract.ContractID, contractStatus))
	}

	// Reverse all outputs created by missed storage proofs.
	for _, missedProof := range s.currentBlockNode().MissedStorageProofs {
		s.openContracts[missedProof.ContractID].FundsRemaining += s.unspentOutputs[missedProof.OutputID].Value
		s.openContracts[missedProof.ContractID].Failures -= 1
		delete(s.unspentOutputs, missedProof.OutputID)
	}

	// Reset the window satisfied variable to true for all successful windows.
	for _, id := range s.currentBlockNode().SuccessfulWindows {
		s.openContracts[id].WindowSatisfied = true
	}
}<|MERGE_RESOLUTION|>--- conflicted
+++ resolved
@@ -27,15 +27,7 @@
 	triggerBlock := windowIndex*contract.Start - 1
 	triggerBlockID := s.currentPath[triggerBlock]
 
-<<<<<<< HEAD
 	return ContractProofIndex(id, s.Height(), contract, triggerBlockID)
-=======
-	indexSeed := hash.HashBytes(append(triggerBlockID[:], sp.ContractID[:]...))
-	seedInt := new(big.Int).SetBytes(indexSeed[:])
-	modSeed := seedInt.Mod(seedInt, big.NewInt(int64(contract.FileSize)))
-
-	return modSeed.Uint64()
->>>>>>> 9ce4415e
 }
 
 // validProof returns err = nil if the storage proof provided is valid given

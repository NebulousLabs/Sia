package siad

import (
	"errors"
	"io"
	"net"
	"os"

	"github.com/NebulousLabs/Andromeda/encoding"
	"github.com/NebulousLabs/Andromeda/hash"
	"github.com/NebulousLabs/Andromeda/siacore"
)

// FileEntry will eventually have all the information for tracking an encrypted
// and erasure coded file across many hosts. Right now it just points to a
// single host which has the whole file.
type FileEntry struct {
	Host     HostEntry            // Where to find the file.
	Contract siacore.FileContract // The contract being enforced.
}

type Renter struct {
	Files map[string]FileEntry
}

// ClientFundFileContract takes a template FileContract and returns a
// partial transaction containing an input for the contract, but no signatures.
<<<<<<< HEAD
func (e *Environment) ClientProposeContract(filename string, wallet *Wallet) (err error) {
=======
func (e *Environment) ClientProposeContract(filename string) (err error) {
>>>>>>> 9ce4415e
	// Scan the blockchain for outputs.
	e.wallet.Scan()

	// Open the file, create a merkle hash.
	file, err := os.Open(filename)
	if err != nil {
		return
	}
	info, err := file.Stat()
	if err != nil {
		return
	}
	merkle, err := hash.ReaderMerkleRoot(file, hash.CalculateSegments(uint64(info.Size())))
	if err != nil {
		return
	}

	// Find a host.
	host, err := e.hostDatabase.ChooseHost()
	if err != nil {
		return
	}

	// Fill out the contract according to the whims of the host.
	fileContract := siacore.FileContract{
		ContractFund:       (host.Price + host.Burn) * 5000, // 5000 blocks.
		FileMerkleRoot:     merkle,
		FileSize:           uint64(info.Size()),
		Start:              e.Height() + 100,
		End:                e.Height() + 5100,
		ChallengeFrequency: host.Frequency,
		Tolerance:          host.Tolerance,
		ValidProofPayout:   host.Price,
		ValidProofAddress:  host.CoinAddress,
		MissedProofPayout:  host.Burn,
		// MissedProofAddress is going to be 0, funds sent to the burn address.
	}

	// Fund the client portion of the transaction.
	var t siacore.Transaction
	t.FileContracts = append(t.FileContracts, fileContract)
	err = e.wallet.FundTransaction(host.Price*5000, &t)
	if err != nil {
		return
	}

	// Negotiate the contract to the host.
	err = host.IPAddress.Call(func(conn net.Conn) error {
		// send contract
		if _, err := encoding.WriteObject(conn, t); err != nil {
			return err
		}
		// read response
		var response string
		if err := encoding.ReadObject(conn, &response, 128); err != nil {
			return err
		}
		if response != AcceptContractResponse {
			return errors.New(response)
		}
		// host accepted, so transmit file data
		// (no prefix needed, since FileSize is included in the metadata)
		_, err := io.Copy(conn, file)
		return err
	})
	if err != nil {
		return
	}

	// Record the file in to the renter database.
	e.renter.Files[filename] = FileEntry{
		Host:     host,
		Contract: fileContract,
	}

	return
}

// Download requests a file from the host it was stored with, and downloads it
// into the specified filename.
func (e *Environment) Download(filename string) (err error) {
	fe, ok := e.renter.Files[filename]
	if !ok {
		return errors.New("no file entry for file: " + filename)
	}
	return fe.Host.IPAddress.Call(func(conn net.Conn) error {
		// send filehash
		if _, err := encoding.WriteObject(conn, fe.Contract.FileMerkleRoot); err != nil {
			return err
		}
		// TODO: read error
		// copy response into file
		file, err := os.Create(filename)
		if err != nil {
			return err
		}
		_, err = io.Copy(file, conn)
		return err
	})
}

func CreateRenter() (r *Renter) {
	r = new(Renter)
	r.Files = make(map[string]FileEntry)
	return
}<|MERGE_RESOLUTION|>--- conflicted
+++ resolved
@@ -25,11 +25,7 @@
 
 // ClientFundFileContract takes a template FileContract and returns a
 // partial transaction containing an input for the contract, but no signatures.
-<<<<<<< HEAD
-func (e *Environment) ClientProposeContract(filename string, wallet *Wallet) (err error) {
-=======
 func (e *Environment) ClientProposeContract(filename string) (err error) {
->>>>>>> 9ce4415e
 	// Scan the blockchain for outputs.
 	e.wallet.Scan()
 

--- conflicted
+++ resolved
@@ -1,27 +1,19 @@
 package miner
 
 import (
-	"sort"
-
 	"github.com/NebulousLabs/Sia/modules"
 	"github.com/NebulousLabs/Sia/types"
 )
 
-<<<<<<< HEAD
-// addNewTxns adds new unconfirmed transactions to the miner's transaction
-// selection.
-func (m *Miner) addNewTxns(diff *modules.TransactionPoolDiff) {
-=======
 // getNewSplitSets creates split sets from a transaction pool diff, returns them
 // in a slice of map elements. Does not update the miner's global state.
 func (m *Miner) getNewSplitSets(diff *modules.TransactionPoolDiff) []*mapElement {
->>>>>>> bf41b5d5
 	// Split the new sets and add the splits to the list of transactions we pull
 	// form.
+	newElements := make([]*mapElement, 0)
 	for _, newSet := range diff.AppliedTransactions {
 		// Split the sets into smaller sets, and add them to the list of
 		// transactions the miner can draw from.
-		//
 		// TODO: Split the one set into a bunch of smaller sets using the cp4p
 		// splitter.
 		m.setCounter++
@@ -34,13 +26,12 @@
 				totalFees = totalFees.Add(fee)
 			}
 		}
-		m.splitSets[m.setCounter] = &splitSet{
+		// We will check to see if this splitSet belongs in the block.
+		s := &splitSet{
 			size:         size,
 			averageFee:   totalFees.Div64(size),
 			transactions: newSet.Transactions,
 		}
-<<<<<<< HEAD
-=======
 
 		elem := &mapElement{
 			set:   s,
@@ -168,7 +159,6 @@
 	for _, elem := range m.blockMapHeap.selectID {
 		set := elem.set
 		m.persist.UnsolvedBlock.Transactions = append(m.persist.UnsolvedBlock.Transactions, set.transactions...)
->>>>>>> bf41b5d5
 	}
 }
 
@@ -183,49 +173,12 @@
 		// as well.
 		splitSetIndexes := m.fullSets[id]
 		for _, ss := range splitSetIndexes {
-			delete(m.splitSets, ss)
+			m.deleteMapElementTxns(splitSetID(ss))
 		}
 		delete(m.fullSets, id)
 	}
 }
 
-<<<<<<< HEAD
-// pickNewTransactions picks new transactions after the transaction pool has
-// presented more
-func (m *Miner) pickNewTransactions(diff *modules.TransactionPoolDiff) {
-	// Sort the split sets and select the BlockSizeLimit most valueable sets.
-	sortedSets := make([]*splitSet, 0, len(m.splitSets))
-	for i := range m.splitSets {
-		sortedSets = append(sortedSets, m.splitSets[i])
-	}
-	sort.Slice(sortedSets, func(i, j int) bool {
-		return sortedSets[i].averageFee.Cmp(sortedSets[j].averageFee) < 0
-	})
-
-	// In a memory-efficient way, re-fill the block with the new transactions.
-	var totalSets int
-	var totalSize uint64
-	var numTxns int
-	for _, set := range sortedSets {
-		totalSize += set.size
-		if totalSize > types.BlockSizeLimit-5e3 {
-			break
-		}
-		totalSets++
-		numTxns += len(set.transactions)
-	}
-	if numTxns > cap(m.persist.UnsolvedBlock.Transactions) {
-		m.persist.UnsolvedBlock.Transactions = make([]types.Transaction, 0, numTxns)
-	} else {
-		m.persist.UnsolvedBlock.Transactions = m.persist.UnsolvedBlock.Transactions[:0]
-	}
-	totalSize = 0
-	for _, set := range sortedSets[:totalSets] {
-		totalSize += set.size
-		m.persist.UnsolvedBlock.Transactions = append(m.persist.UnsolvedBlock.Transactions, set.transactions...)
-		if totalSize > types.BlockSizeLimit-5e3 {
-			break
-=======
 // deleteMapElementTxns removes a splitSet (by id) from the miner's mapheaps and
 // readjusts the mapheap for the block if needed.
 func (m *Miner) deleteMapElementTxns(id splitSetID) {
@@ -243,9 +196,9 @@
 		for overflowElem, canPromote := m.overflowMapHeap.peek(); canPromote && m.blockMapHeap.size+overflowElem.set.size < types.BlockSizeLimit-5e3; {
 			promotedElem := m.overflowMapHeap.pop()
 			m.blockMapHeap.push(promotedElem)
->>>>>>> bf41b5d5
-		}
-	}
+		}
+	}
+	delete(m.splitSets, id)
 }
 
 // ProcessConsensusDigest will update the miner's most recent block.
@@ -300,5 +253,5 @@
 
 	m.deleteReverts(diff)
 	m.addNewTxns(diff)
-	m.pickNewTransactions(diff)
+	m.adjustUnsolvedBlock()
 }
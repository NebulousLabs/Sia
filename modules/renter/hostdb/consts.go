package hostdb

import (
	"time"

	"github.com/NebulousLabs/Sia/build"
)

const (
	// historicInteractionDecay defines the decay of the HistoricSuccessfulInteractions
	// and HistoricFailedInteractions after every block for a host entry.
	historicInteractionDecay = 0.9995

	// historicInteractionDecalLimit defines the number of historic
	// interactions required before decay is applied.
	historicInteractionDecayLimit = 500

	// hostRequestTimeout indicates how long a host has to respond to a dial.
	hostRequestTimeout = 2 * time.Minute

	// hostScanDeadline indicates how long a host has to complete an entire
	// scan.
	hostScanDeadline = 4 * time.Minute

	// maxHostDowntime specifies the maximum amount of time that a host is
	// allowed to be offline while still being in the hostdb.
	maxHostDowntime = 10 * 24 * time.Hour

	// maxSettingsLen indicates how long in bytes the host settings field is
	// allowed to be before being ignored as a DoS attempt.
	maxSettingsLen = 10e3

	// minScans specifies the number of scans that a host should have before the
	// scans start getting compressed.
	minScans = 12

	// recentInteractionWeightLimit caps the number of recent interactions as a
	// percentage of the historic interactions, to be certain that a large
	// amount of activity in a short period of time does not overwhelm the
	// score for a host.
	//
	// Non-stop heavy interactions for half a day can result in gaining more
	// than half the total weight at this limit.
	recentInteractionWeightLimit = 0.01

	// saveFrequency defines how frequently the hostdb will save to disk. Hostdb
	// will also save immediately prior to shutdown.
	saveFrequency = 2 * time.Minute
)

var (
	// hostCheckupQuantity specifies the number of hosts that get scanned every
	// time there is a regular scanning operation.
	hostCheckupQuantity = build.Select(build.Var{
		Standard: int(500),
		Dev:      int(6),
		Testing:  int(5),
	}).(int)

	// scanningThreads is the number of threads that will be probing hosts for
	// their settings and checking for reliability.
<<<<<<< HEAD
	scanningThreads = build.Select(build.Var{
		Standard: int(30),
=======
	maxScanningThreads = build.Select(build.Var{
		Standard: int(40),
>>>>>>> 5aac9645
		Dev:      int(4),
		Testing:  int(3),
	}).(int)
)

var (
	// defaultScanSleep is the amount of time that the hostdb will sleep if it
	// cannot successfully get a random number.
	defaultScanSleep = build.Select(build.Var{
		Standard: time.Hour + time.Minute*37,
		Dev:      time.Minute * 5,
		Testing:  time.Second * 15,
	}).(time.Duration)

	// maxScanSleep is the maximum amount of time that the hostdb will sleep
	// between performing scans of the hosts.
	maxScanSleep = build.Select(build.Var{
		Standard: time.Hour * 6,
		Dev:      time.Minute * 10,
		Testing:  time.Second * 15,
	}).(time.Duration)

	// minScanSleep is the minimum amount of time that the hostdb will sleep
	// between performing scans of the hosts.
	minScanSleep = build.Select(build.Var{
		Standard: time.Hour + time.Minute*20,
		Dev:      time.Minute * 3,
		Testing:  time.Second * 14,
	}).(time.Duration)
)<|MERGE_RESOLUTION|>--- conflicted
+++ resolved
@@ -59,13 +59,8 @@
 
 	// scanningThreads is the number of threads that will be probing hosts for
 	// their settings and checking for reliability.
-<<<<<<< HEAD
-	scanningThreads = build.Select(build.Var{
-		Standard: int(30),
-=======
 	maxScanningThreads = build.Select(build.Var{
 		Standard: int(40),
->>>>>>> 5aac9645
 		Dev:      int(4),
 		Testing:  int(3),
 	}).(int)

--- conflicted
+++ resolved
@@ -47,17 +47,12 @@
 	// create the download revision
 	rev := newDownloadRevision(hd.contract.LastRevision, sectorPrice)
 
-<<<<<<< HEAD
 	// COMPATv1.3.0 initiate download by confirming host settings
 	if build.VersionCmp(hd.host.Version, build.Version) < 0 {
+		extendDeadline(hd.conn, modules.NegotiateSettingsTime)
 		err = startDownload(hd.conn, hd.host)
 	}
 	if err != nil {
-=======
-	// initiate download by confirming host settings
-	extendDeadline(hd.conn, modules.NegotiateSettingsTime)
-	if err := startDownload(hd.conn, hd.host); err != nil {
->>>>>>> 3702bedf
 		return modules.RenterContract{}, nil, err
 	}
 
@@ -72,20 +67,6 @@
 		}
 	}
 
-<<<<<<< HEAD
-=======
-	// send download action
-	extendDeadline(hd.conn, 2*time.Minute)
-	err = encoding.WriteObject(hd.conn, []modules.DownloadAction{{
-		MerkleRoot: root,
-		Offset:     0,
-		Length:     modules.SectorSize,
-	}})
-	if err != nil {
-		return modules.RenterContract{}, nil, err
-	}
-
->>>>>>> 3702bedf
 	// Increase Successful/Failed interactions accordingly
 	defer func() {
 		if err != nil {
@@ -97,6 +78,7 @@
 	// COMPATv1.3.0
 	// send download action
 	var signedTxn types.Transaction
+	extendDeadline(hd.conn, 2*time.Minute)
 	if build.VersionCmp(hd.host.Version, build.Version) < 0 {
 		err = encoding.WriteObject(hd.conn, []modules.DownloadAction{{
 			MerkleRoot: root,
@@ -107,6 +89,7 @@
 			return modules.RenterContract{}, nil, err
 		}
 		// send the revision to the host for approval
+		extendDeadline(hd.conn, 2*time.Minute)
 		signedTxn, err = v130negotiateRevision(hd.conn, rev, hd.contract.SecretKey)
 	} else {
 		// TODO This might fail due to outdated host settings.Maybe try again with the newer ones received in negotiateRevision
@@ -118,12 +101,6 @@
 		}}, nil)
 	}
 
-<<<<<<< HEAD
-=======
-	// send the revision to the host for approval
-	extendDeadline(hd.conn, 2*time.Minute)
-	signedTxn, err := negotiateRevision(hd.conn, rev, hd.contract.SecretKey)
->>>>>>> 3702bedf
 	if err == modules.ErrStopResponse {
 		// if host gracefully closed, close our connection as well; this will
 		// cause the next download to fail. However, we must delay closing

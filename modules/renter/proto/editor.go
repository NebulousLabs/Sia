--- conflicted
+++ resolved
@@ -83,7 +83,6 @@
 // runRevisionIteration submits actions and their accompanying revision to the
 // host for approval. If negotiation is successful, it updates the underlying
 // Contract.
-<<<<<<< HEAD
 func (he *Editor) runRevisionIteration(actions []modules.RevisionAction, data [][]byte, rev types.FileContractRevision, newRoots []crypto.Hash) (err error) {
 	// Increase Successful/Failed interactions accordingly
 	defer func() {
@@ -107,6 +106,7 @@
 
 	// send revision to host and exchange signatures
 	// TODO This might fail due to outdated host settings.Maybe try again with the newer ones received in negotiateRevision
+	extendDeadline(he.conn, 2*time.Minute)
 	signedTxn, err := negotiateRevision(he.host, he.conn, rev, he.contract.SecretKey, actions, data)
 	if err == modules.ErrStopResponse {
 		// if host gracefully closed, close our connection as well; this will
@@ -129,11 +129,7 @@
 // Contract.
 func (he *Editor) v130runRevisionIteration(actions []modules.V130RevisionAction, rev types.FileContractRevision, newRoots []crypto.Hash) (err error) {
 	// Increase Successful/Failed interactions accordingly
-=======
-func (he *Editor) runRevisionIteration(actions []modules.RevisionAction, rev types.FileContractRevision, newRoots []crypto.Hash) (err error) {
->>>>>>> 3702bedf
 	defer func() {
-		// Increase Successful/Failed interactions accordingly
 		if err != nil {
 			he.hdb.IncrementFailedInteractions(he.contract.HostPublicKey)
 		} else {
@@ -168,12 +164,8 @@
 	}
 
 	// send revision to host and exchange signatures
-<<<<<<< HEAD
+	extendDeadline(he.conn, 2*time.Minute)
 	signedTxn, err := v130negotiateRevision(he.conn, rev, he.contract.SecretKey)
-=======
-	extendDeadline(he.conn, 2*time.Minute)
-	signedTxn, err := negotiateRevision(he.conn, rev, he.contract.SecretKey)
->>>>>>> 3702bedf
 	if err == modules.ErrStopResponse {
 		// if host gracefully closed, close our connection as well; this will
 		// cause the next operation to fail

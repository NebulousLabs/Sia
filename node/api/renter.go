package api

import (
	"fmt"
	"net/http"
	"path/filepath"
	"strconv"
	"strings"
	"time"

	"github.com/NebulousLabs/Sia/build"
	"github.com/NebulousLabs/Sia/modules"
	"github.com/NebulousLabs/Sia/modules/renter"
	"github.com/NebulousLabs/Sia/types"

	"github.com/julienschmidt/httprouter"
)

var (
	// recommendedHosts is the number of hosts that the renter will form
	// contracts with if the value is not specified explicitly in the call to
	// SetSettings.
	recommendedHosts = build.Select(build.Var{
		Standard: uint64(50),
		Dev:      uint64(2),
		Testing:  uint64(1),
	}).(uint64)

	// requiredHosts specifies the minimum number of hosts that must be set in
	// the renter settings for the renter settings to be valid. This minimum is
	// there to prevent users from shooting themselves in the foot.
	requiredHosts = build.Select(build.Var{
		Standard: uint64(20),
		Dev:      uint64(1),
		Testing:  uint64(1),
	}).(uint64)

	// requiredParityPieces specifies the minimum number of parity pieces that
	// must be used when uploading a file. This minimum exists to prevent users
	// from shooting themselves in the foot.
	requiredParityPieces = build.Select(build.Var{
		Standard: int(12),
		Dev:      int(0),
		Testing:  int(0),
	}).(int)

	// requiredRedundancy specifies the minimum redundancy that will be
	// accepted by the renter when uploading a file. This minimum exists to
	// prevent users from shooting themselves in the foot.
	requiredRedundancy = build.Select(build.Var{
		Standard: float64(2),
		Dev:      float64(1),
		Testing:  float64(1),
	}).(float64)

	// requiredRenewWindow establishes the minimum allowed renew window for the
	// renter settings. This minimum is here to prevent users from shooting
	// themselves in the foot.
	requiredRenewWindow = build.Select(build.Var{
		Standard: types.BlockHeight(288),
		Dev:      types.BlockHeight(1),
		Testing:  types.BlockHeight(1),
	}).(types.BlockHeight)
)

type (
	// RenterGET contains various renter metrics.
	RenterGET struct {
		Settings         modules.RenterSettings     `json:"settings"`
		FinancialMetrics modules.ContractorSpending `json:"financialmetrics"`
		CurrentPeriod    types.BlockHeight          `json:"currentperiod"`
	}

	// RenterContract represents a contract formed by the renter.
	RenterContract struct {
		// Amount of contract funds that have been spent on downloads.
		DownloadSpending types.Currency `json:"downloadspending"`
		// Block height that the file contract ends on.
		EndHeight types.BlockHeight `json:"endheight"`
		// Fees paid in order to form the file contract.
		Fees types.Currency `json:"fees"`
		// Public key of the host the contract was formed with.
		HostPublicKey types.SiaPublicKey `json:"hostpublickey"`
		// ID of the file contract.
		ID types.FileContractID `json:"id"`
		// A signed transaction containing the most recent contract revision.
		LastTransaction types.Transaction `json:"lasttransaction"`
		// Address of the host the file contract was formed with.
		NetAddress modules.NetAddress `json:"netaddress"`
		// Remaining funds left for the renter to spend on uploads & downloads.
		RenterFunds types.Currency `json:"renterfunds"`
		// Size of the file contract, which is typically equal to the number of
		// bytes that have been uploaded to the host.
		Size uint64 `json:"size"`
		// Block height that the file contract began on.
		StartHeight types.BlockHeight `json:"startheight"`
		// Amount of contract funds that have been spent on storage.
		StorageSpending types.Currency `json:"storagespending"`
		// DEPRECATED: This is the exact same value as StorageSpending, but it has
		// incorrect capitalization. This was fixed in 1.3.2, but this field is kept
		// to preserve backwards compatibility on clients who depend on the
		// incorrect capitalization. This field will be removed in the future, so
		// clients should switch to the StorageSpending field (above) with the
		// correct lowercase name.
		StorageSpendingDeprecated types.Currency `json:"StorageSpending"`
		// Total cost to the wallet of forming the file contract.
		TotalCost types.Currency `json:"totalcost"`
		// Amount of contract funds that have been spent on uploads.
		UploadSpending types.Currency `json:"uploadspending"`
		// Signals if contract is good for uploading data
		GoodForUpload bool `json:"goodforupload"`
		// Signals if contract is good for a renewal
		GoodForRenew bool `json:"goodforrenew"`
	}

	// RenterContracts contains the renter's contracts.
	RenterContracts struct {
		Contracts         []RenterContract `json:"contracts"`
		ActiveContracts   []RenterContract `json:"activecontracts"`
		InactiveContracts []RenterContract `json:"inactivecontracts"`
		ExpiredContracts  []RenterContract `json:"expiredcontracts"`
	}

	// RenterDownloadQueue contains the renter's download queue.
	RenterDownloadQueue struct {
		Downloads []DownloadInfo `json:"downloads"`
	}

	// RenterFile lists the file queried.
	RenterFile struct {
		File modules.FileInfo `json:"file"`
	}

	// RenterFiles lists the files known to the renter.
	RenterFiles struct {
		Files []modules.FileInfo `json:"files"`
	}

	// RenterLoad lists files that were loaded into the renter.
	RenterLoad struct {
		FilesAdded []string `json:"filesadded"`
	}

	// RenterPricesGET lists the data that is returned when a GET call is made
	// to /renter/prices.
	RenterPricesGET struct {
		modules.RenterPriceEstimation
	}

	// RenterShareASCII contains an ASCII-encoded .sia file.
	RenterShareASCII struct {
		ASCIIsia string `json:"asciisia"`
	}

	// DownloadInfo contains all client-facing information of a file.
	DownloadInfo struct {
		Destination     string `json:"destination"`     // The destination of the download.
		DestinationType string `json:"destinationtype"` // Can be "file", "memory buffer", or "http stream".
		Filesize        uint64 `json:"filesize"`        // DEPRECATED. Same as 'Length'.
		Length          uint64 `json:"length"`          // The length requested for the download.
		Offset          uint64 `json:"offset"`          // The offset within the siafile requested for the download.
		SiaPath         string `json:"siapath"`         // The siapath of the file used for the download.

		Completed            bool      `json:"completed"`            // Whether or not the download has completed.
		EndTime              time.Time `json:"endtime"`              // The time when the download fully completed.
		Error                string    `json:"error"`                // Will be the empty string unless there was an error.
		Received             uint64    `json:"received"`             // Amount of data confirmed and decoded.
		StartTime            time.Time `json:"starttime"`            // The time when the download was started.
		StartTimeUnix        int64     `json:"starttimeunix"`        // The time when the download was started in unix format.
		TotalDataTransferred uint64    `json:"totaldatatransferred"` // The total amount of data transferred, including negotiation, overdrive etc.
	}
)

// renterHandlerGET handles the API call to /renter.
func (api *API) renterHandlerGET(w http.ResponseWriter, req *http.Request, _ httprouter.Params) {
	settings := api.renter.Settings()
	periodStart := api.renter.CurrentPeriod()
	WriteJSON(w, RenterGET{
		Settings:         settings,
		FinancialMetrics: api.renter.PeriodSpending(),
		CurrentPeriod:    periodStart,
	})
}

// renterHandlerPOST handles the API call to set the Renter's settings.
func (api *API) renterHandlerPOST(w http.ResponseWriter, req *http.Request, _ httprouter.Params) {
	// Get the existing settings
	settings := api.renter.Settings()

	// Scan the allowance amount. (optional parameter)
	if f := req.FormValue("funds"); f != "" {
		funds, ok := scanAmount(f)
		if !ok {
			WriteError(w, Error{"unable to parse funds"}, http.StatusBadRequest)
			return
		}
		settings.Allowance.Funds = funds
	}
	// Scan the number of hosts to use. (optional parameter)
	if h := req.FormValue("hosts"); h != "" {
		var hosts uint64
		if _, err := fmt.Sscan(h, &hosts); err != nil {
			WriteError(w, Error{"unable to parse hosts: " + err.Error()}, http.StatusBadRequest)
			return
		} else if hosts != 0 && hosts < requiredHosts {
			WriteError(w, Error{fmt.Sprintf("insufficient number of hosts, need at least %v but have %v", recommendedHosts, hosts)}, http.StatusBadRequest)
		} else {
			settings.Allowance.Hosts = hosts
		}
	} else if settings.Allowance.Hosts == 0 {
		// Sane defaults if host haven't been set before.
		settings.Allowance.Hosts = recommendedHosts
	}
	// Scan the period. (optional parameter)
	if p := req.FormValue("period"); p != "" {
		var period types.BlockHeight
		if _, err := fmt.Sscan(p, &period); err != nil {
			WriteError(w, Error{"unable to parse period: " + err.Error()}, http.StatusBadRequest)
			return
		}
		settings.Allowance.Period = types.BlockHeight(period)
	} else if settings.Allowance.Period == 0 {
		WriteError(w, Error{"period needs to be set if it hasn't been set before"}, http.StatusBadRequest)
		return
	}
	// Scan the renew window. (optional parameter)
	if rw := req.FormValue("renewwindow"); rw != "" {
		var renewWindow types.BlockHeight
		if _, err := fmt.Sscan(rw, &renewWindow); err != nil {
			WriteError(w, Error{"unable to parse renewwindow: " + err.Error()}, http.StatusBadRequest)
			return
		} else if renewWindow != 0 && types.BlockHeight(renewWindow) < requiredRenewWindow {
			WriteError(w, Error{fmt.Sprintf("renew window is too small, must be at least %v blocks but have %v blocks", requiredRenewWindow, renewWindow)}, http.StatusBadRequest)
			return
		} else {
			settings.Allowance.RenewWindow = types.BlockHeight(renewWindow)
		}
	} else if settings.Allowance.RenewWindow == 0 {
		// Sane defaults if renew window hasn't been set before.
		settings.Allowance.RenewWindow = settings.Allowance.Period / 2
	}
	// Scan the download speed limit. (optional parameter)
	if d := req.FormValue("maxdownloadspeed"); d != "" {
		var downloadSpeed int64
		if _, err := fmt.Sscan(d, &downloadSpeed); err != nil {
			WriteError(w, Error{"unable to parse downloadspeed: " + err.Error()}, http.StatusBadRequest)
			return
		}
		settings.MaxDownloadSpeed = downloadSpeed
	}
	// Scan the upload speed limit. (optional parameter)
	if u := req.FormValue("maxuploadspeed"); u != "" {
		var uploadSpeed int64
		if _, err := fmt.Sscan(u, &uploadSpeed); err != nil {
			WriteError(w, Error{"unable to parse uploadspeed: " + err.Error()}, http.StatusBadRequest)
			return
		}
		settings.MaxUploadSpeed = uploadSpeed
	}
	// Scan the stream cache size. (optional parameter)
	if dcs := req.FormValue("streamcachesize"); dcs != "" {
		var streamCacheSize uint64
		if _, err := fmt.Sscan(dcs, &streamCacheSize); err != nil {
			WriteError(w, Error{"unable to parse streamcachesize: " + err.Error()}, http.StatusBadRequest)
			return
		}
		settings.StreamCacheSize = streamCacheSize
	}
	// Set the settings in the renter.
	err := api.renter.SetSettings(settings)
	if err != nil {
		WriteError(w, Error{err.Error()}, http.StatusBadRequest)
		return
	}
	WriteSuccess(w)
}

<<<<<<< HEAD
// renterContractClearHandler handles the API call to cancel a specific Renter contract.
func (api *API) renterContractClearHandler(w http.ResponseWriter, req *http.Request, _ httprouter.Params) {
	id := req.FormValue("ID")
	// The hash types should have a method to load hash from string.  Check
	// siacoin hash.  If filecontract hash doesn't have the method yet, copy it
	// from the other structs that do.
	fid := types.FileContractID(id)
	api.renter.CancelContract(fid)
}

// renterContractsHandler handles the API call to request the Renter's contracts.
func (api *API) renterContractsHandler(w http.ResponseWriter, _ *http.Request, _ httprouter.Params) {
=======
// renterContractsHandler handles the API call to request the Renter's
// contracts.
//
// Active contracts are contracts that the renter is actively using to store
// data and can upload, download, and renew
//
// Inactive contracts are contracts that are not currently being used by the
// renter because they are !goodForRenew, but have endheights that are in the
// future so could potentially become active again
//
// Expired contracts are contracts who's endheights are in the past
func (api *API) renterContractsHandler(w http.ResponseWriter, req *http.Request, _ httprouter.Params) {
	// Parse flags
	inactive, err := scanBool(req.FormValue("inactive"))
	if err != nil {
		return
	}
	expired, err := scanBool(req.FormValue("expired"))
	if err != nil {
		return
	}

	// Get current block height for reference
	blockHeight := api.cs.Height()

	// Get active contracts
>>>>>>> 9f8d5353
	contracts := []RenterContract{}
	activeContracts := []RenterContract{}
	inactiveContracts := []RenterContract{}
	expiredContracts := []RenterContract{}
	for _, c := range api.renter.Contracts() {
		var size uint64
		if len(c.Transaction.FileContractRevisions) != 0 {
			size = c.Transaction.FileContractRevisions[0].NewFileSize
		}

		// Fetch host address
		var netAddress modules.NetAddress
		hdbe, exists := api.renter.Host(c.HostPublicKey)
		if exists {
			netAddress = hdbe.NetAddress
		}

		// Fetch utilities for contract
		var goodForUpload bool
		var goodForRenew bool
		if utility, ok := api.renter.ContractUtility(c.HostPublicKey); ok {
			goodForUpload = utility.GoodForUpload
			goodForRenew = utility.GoodForRenew
		}
		contract := RenterContract{
			DownloadSpending:          c.DownloadSpending,
			EndHeight:                 c.EndHeight,
			Fees:                      c.TxnFee.Add(c.SiafundFee).Add(c.ContractFee),
			GoodForUpload:             goodForUpload,
			GoodForRenew:              goodForRenew,
			HostPublicKey:             c.HostPublicKey,
			ID:                        c.ID,
			LastTransaction:           c.Transaction,
			NetAddress:                netAddress,
			RenterFunds:               c.RenterFunds,
			Size:                      size,
			StartHeight:               c.StartHeight,
			StorageSpending:           c.StorageSpending,
			StorageSpendingDeprecated: c.StorageSpending,
			TotalCost:                 c.TotalCost,
			UploadSpending:            c.UploadSpending,
		}
		if goodForRenew {
			activeContracts = append(activeContracts, contract)
		} else if inactive && !goodForRenew {
			inactiveContracts = append(inactiveContracts, contract)
		}
		contracts = append(contracts, contract)
	}

	// Get expired contracts
	if expired || inactive {
		for _, c := range api.renter.OldContracts() {
			var size uint64
			if len(c.Transaction.FileContractRevisions) != 0 {
				size = c.Transaction.FileContractRevisions[0].NewFileSize
			}

			// Fetch host address
			var netAddress modules.NetAddress
			hdbe, exists := api.renter.Host(c.HostPublicKey)
			if exists {
				netAddress = hdbe.NetAddress
			}

			// Fetch utilities for contract
			var goodForUpload bool
			var goodForRenew bool
			if utility, ok := api.renter.ContractUtility(c.HostPublicKey); ok {
				goodForUpload = utility.GoodForUpload
				goodForRenew = utility.GoodForRenew
			}

			contract := RenterContract{
				DownloadSpending:          c.DownloadSpending,
				EndHeight:                 c.EndHeight,
				Fees:                      c.TxnFee.Add(c.SiafundFee).Add(c.ContractFee),
				GoodForUpload:             goodForUpload,
				GoodForRenew:              goodForRenew,
				HostPublicKey:             c.HostPublicKey,
				ID:                        c.ID,
				LastTransaction:           c.Transaction,
				NetAddress:                netAddress,
				RenterFunds:               c.RenterFunds,
				Size:                      size,
				StartHeight:               c.StartHeight,
				StorageSpending:           c.StorageSpending,
				StorageSpendingDeprecated: c.StorageSpending,
				TotalCost:                 c.TotalCost,
				UploadSpending:            c.UploadSpending,
			}
			if expired && c.EndHeight < blockHeight {
				expiredContracts = append(expiredContracts, contract)
			} else if inactive && c.EndHeight >= blockHeight {
				inactiveContracts = append(inactiveContracts, contract)
			}
		}
	}

	WriteJSON(w, RenterContracts{
		Contracts:         contracts,
		ActiveContracts:   activeContracts,
		InactiveContracts: inactiveContracts,
		ExpiredContracts:  expiredContracts,
	})
}

// renterClearDownloadsHandler handles the API call to request to clear the download queue.
func (api *API) renterClearDownloadsHandler(w http.ResponseWriter, req *http.Request, _ httprouter.Params) {
	var afterTime time.Time
	beforeTime := types.EndOfTime
	beforeStr, afterStr := req.FormValue("before"), req.FormValue("after")
	if beforeStr != "" {
		beforeInt, err := strconv.ParseInt(beforeStr, 10, 64)
		if err != nil {
			WriteError(w, Error{"parsing integer value for parameter `before` failed: " + err.Error()}, http.StatusBadRequest)
			return
		}
		beforeTime = time.Unix(0, beforeInt)
	}
	if afterStr != "" {
		afterInt, err := strconv.ParseInt(afterStr, 10, 64)
		if err != nil {
			WriteError(w, Error{"parsing integer value for parameter `after` failed: " + err.Error()}, http.StatusBadRequest)
			return
		}
		afterTime = time.Unix(0, afterInt)
	}

	err := api.renter.ClearDownloadHistory(afterTime, beforeTime)
	if err != nil {
		WriteError(w, Error{err.Error()}, http.StatusBadRequest)
		return
	}
	WriteSuccess(w)
}

// renterDownloadsHandler handles the API call to request the download queue.
func (api *API) renterDownloadsHandler(w http.ResponseWriter, _ *http.Request, _ httprouter.Params) {
	var downloads []DownloadInfo
	for _, di := range api.renter.DownloadHistory() {
		downloads = append(downloads, DownloadInfo{
			Destination:     di.Destination,
			DestinationType: di.DestinationType,
			Filesize:        di.Length,
			Length:          di.Length,
			Offset:          di.Offset,
			SiaPath:         di.SiaPath,

			Completed:            di.Completed,
			EndTime:              di.EndTime,
			Error:                di.Error,
			Received:             di.Received,
			StartTime:            di.StartTime,
			StartTimeUnix:        di.StartTimeUnix,
			TotalDataTransferred: di.TotalDataTransferred,
		})
	}
	WriteJSON(w, RenterDownloadQueue{
		Downloads: downloads,
	})
}

// renterLoadHandler handles the API call to load a '.sia' file.
func (api *API) renterLoadHandler(w http.ResponseWriter, req *http.Request, _ httprouter.Params) {
	source := req.FormValue("source")
	if !filepath.IsAbs(source) {
		WriteError(w, Error{"source must be an absolute path"}, http.StatusBadRequest)
		return
	}

	files, err := api.renter.LoadSharedFiles(source)
	if err != nil {
		WriteError(w, Error{err.Error()}, http.StatusBadRequest)
		return
	}

	WriteJSON(w, RenterLoad{FilesAdded: files})
}

// renterLoadAsciiHandler handles the API call to load a '.sia' file
// in ASCII form.
func (api *API) renterLoadASCIIHandler(w http.ResponseWriter, req *http.Request, _ httprouter.Params) {
	files, err := api.renter.LoadSharedFilesASCII(req.FormValue("asciisia"))
	if err != nil {
		WriteError(w, Error{err.Error()}, http.StatusBadRequest)
		return
	}

	WriteJSON(w, RenterLoad{FilesAdded: files})
}

// renterRenameHandler handles the API call to rename a file entry in the
// renter.
func (api *API) renterRenameHandler(w http.ResponseWriter, req *http.Request, ps httprouter.Params) {
	err := api.renter.RenameFile(strings.TrimPrefix(ps.ByName("siapath"), "/"), req.FormValue("newsiapath"))
	if err != nil {
		WriteError(w, Error{err.Error()}, http.StatusBadRequest)
		return
	}

	WriteSuccess(w)
}

// renterFileHandler handles the API call to return specific file.
func (api *API) renterFileHandler(w http.ResponseWriter, req *http.Request, ps httprouter.Params) {
	file, err := api.renter.File(strings.TrimPrefix(ps.ByName("siapath"), "/"))
	if err != nil {
		WriteError(w, Error{err.Error()}, http.StatusBadRequest)
		return
	}
	WriteJSON(w, RenterFile{
		File: file,
	})
}

// renterFilesHandler handles the API call to list all of the files.
func (api *API) renterFilesHandler(w http.ResponseWriter, req *http.Request, _ httprouter.Params) {
	WriteJSON(w, RenterFiles{
		Files: api.renter.FileList(),
	})
}

// renterPricesHandler reports the expected costs of various actions given the
// renter settings and the set of available hosts.
func (api *API) renterPricesHandler(w http.ResponseWriter, req *http.Request, _ httprouter.Params) {
	WriteJSON(w, RenterPricesGET{
		RenterPriceEstimation: api.renter.PriceEstimation(),
	})
}

// renterDeleteHandler handles the API call to delete a file entry from the
// renter.
func (api *API) renterDeleteHandler(w http.ResponseWriter, req *http.Request, ps httprouter.Params) {
	err := api.renter.DeleteFile(strings.TrimPrefix(ps.ByName("siapath"), "/"))
	if err != nil {
		WriteError(w, Error{err.Error()}, http.StatusBadRequest)
		return
	}

	WriteSuccess(w)
}

// renterDownloadHandler handles the API call to download a file.
func (api *API) renterDownloadHandler(w http.ResponseWriter, req *http.Request, ps httprouter.Params) {
	params, err := parseDownloadParameters(w, req, ps)
	if err != nil {
		WriteError(w, Error{err.Error()}, http.StatusBadRequest)
		return
	}
	if params.Async {
		err = api.renter.DownloadAsync(params)
	} else {
		err = api.renter.Download(params)
	}
	if err != nil {
		WriteError(w, Error{"download failed: " + err.Error()}, http.StatusInternalServerError)
		return
	}
	if params.Httpwriter == nil {
		// `httpresp=true` causes writes to w before this line is run, automatically
		// adding `200 Status OK` code to response. Calling this results in a
		// multiple calls to WriteHeaders() errors.
		WriteSuccess(w)
		return
	}
}

// renterDownloadAsyncHandler handles the API call to download a file asynchronously.
func (api *API) renterDownloadAsyncHandler(w http.ResponseWriter, req *http.Request, ps httprouter.Params) {
	req.ParseForm()
	req.Form.Set("async", "true")
	api.renterDownloadHandler(w, req, ps)
}

// parseDownloadParameters parses the download parameters passed to the
// /renter/download endpoint. Validation of these parameters is done by the
// renter.
func parseDownloadParameters(w http.ResponseWriter, req *http.Request, ps httprouter.Params) (modules.RenterDownloadParameters, error) {
	destination := req.FormValue("destination")

	// The offset and length in bytes.
	offsetparam := req.FormValue("offset")
	lengthparam := req.FormValue("length")

	// Determines whether the response is written to response body.
	httprespparam := req.FormValue("httpresp")

	// Determines whether to return on completion of download or straight away.
	// If httprespparam is present, this parameter is ignored.
	asyncparam := req.FormValue("async")

	// Parse the offset and length parameters.
	var offset, length uint64
	if len(offsetparam) > 0 {
		_, err := fmt.Sscan(offsetparam, &offset)
		if err != nil {
			return modules.RenterDownloadParameters{}, build.ExtendErr("could not decode the offset as uint64: ", err)
		}
	}
	if len(lengthparam) > 0 {
		_, err := fmt.Sscan(lengthparam, &length)
		if err != nil {
			return modules.RenterDownloadParameters{}, build.ExtendErr("could not decode the offset as uint64: ", err)
		}
	}

	// Parse the httpresp parameter.
	httpresp, err := scanBool(httprespparam)
	if err != nil {
		return modules.RenterDownloadParameters{}, build.ExtendErr("httpresp parameter could not be parsed", err)
	}

	// Parse the async parameter.
	async, err := scanBool(asyncparam)
	if err != nil {
		return modules.RenterDownloadParameters{}, build.ExtendErr("async parameter could not be parsed", err)
	}

	siapath := strings.TrimPrefix(ps.ByName("siapath"), "/") // Sia file name.

	dp := modules.RenterDownloadParameters{
		Destination: destination,
		Async:       async,
		Length:      length,
		Offset:      offset,
		SiaPath:     siapath,
	}
	if httpresp {
		dp.Httpwriter = w
	}

	return dp, nil
}

// renterShareHandler handles the API call to create a '.sia' file that
// shares a set of file.
func (api *API) renterShareHandler(w http.ResponseWriter, req *http.Request, ps httprouter.Params) {
	destination := req.FormValue("destination")
	// Check that the destination path is absolute.
	if !filepath.IsAbs(destination) {
		WriteError(w, Error{"destination must be an absolute path"}, http.StatusBadRequest)
		return
	}

	err := api.renter.ShareFiles(strings.Split(req.FormValue("siapaths"), ","), destination)
	if err != nil {
		WriteError(w, Error{err.Error()}, http.StatusBadRequest)
		return
	}

	WriteSuccess(w)
}

// renterShareAsciiHandler handles the API call to return a '.sia' file
// in ascii form.
func (api *API) renterShareASCIIHandler(w http.ResponseWriter, req *http.Request, ps httprouter.Params) {
	ascii, err := api.renter.ShareFilesASCII(strings.Split(req.FormValue("siapaths"), ","))
	if err != nil {
		WriteError(w, Error{err.Error()}, http.StatusBadRequest)
		return
	}
	WriteJSON(w, RenterShareASCII{
		ASCIIsia: ascii,
	})
}

// renterStreamHandler handles downloads from the /renter/stream endpoint
func (api *API) renterStreamHandler(w http.ResponseWriter, req *http.Request, ps httprouter.Params) {
	siaPath := strings.TrimPrefix(ps.ByName("siapath"), "/")
	fileName, streamer, err := api.renter.Streamer(siaPath)
	if err != nil {
		WriteError(w, Error{fmt.Sprintf("failed to create download streamer: %v", err)},
			http.StatusInternalServerError)
		return
	}
	http.ServeContent(w, req, fileName, time.Time{}, streamer)
}

// renterUploadHandler handles the API call to upload a file.
func (api *API) renterUploadHandler(w http.ResponseWriter, req *http.Request, ps httprouter.Params) {
	source := req.FormValue("source")
	if !filepath.IsAbs(source) {
		WriteError(w, Error{"source must be an absolute path"}, http.StatusBadRequest)
		return
	}

	// Check whether the erasure coding parameters have been supplied.
	var ec modules.ErasureCoder
	if req.FormValue("datapieces") != "" || req.FormValue("paritypieces") != "" {
		// Check that both values have been supplied.
		if req.FormValue("datapieces") == "" || req.FormValue("paritypieces") == "" {
			WriteError(w, Error{"must provide both the datapieces parameter and the paritypieces parameter if specifying erasure coding parameters"}, http.StatusBadRequest)
			return
		}

		// Parse the erasure coding parameters.
		var dataPieces, parityPieces int
		_, err := fmt.Sscan(req.FormValue("datapieces"), &dataPieces)
		if err != nil {
			WriteError(w, Error{"unable to read parameter 'datapieces': " + err.Error()}, http.StatusBadRequest)
			return
		}
		_, err = fmt.Sscan(req.FormValue("paritypieces"), &parityPieces)
		if err != nil {
			WriteError(w, Error{"unable to read parameter 'paritypieces': " + err.Error()}, http.StatusBadRequest)
			return
		}

		// Verify that sane values for parityPieces and redundancy are being
		// supplied.
		if parityPieces < requiredParityPieces {
			WriteError(w, Error{fmt.Sprintf("a minimum of %v parity pieces is required, but %v parity pieces requested", parityPieces, requiredParityPieces)}, http.StatusBadRequest)
			return
		}
		redundancy := float64(dataPieces+parityPieces) / float64(dataPieces)
		if float64(dataPieces+parityPieces)/float64(dataPieces) < requiredRedundancy {
			WriteError(w, Error{fmt.Sprintf("a redundancy of %.2f is required, but redundancy of %.2f supplied", redundancy, requiredRedundancy)}, http.StatusBadRequest)
			return
		}

		// Create the erasure coder.
		ec, err = renter.NewRSCode(dataPieces, parityPieces)
		if err != nil {
			WriteError(w, Error{"unable to encode file using the provided parameters: " + err.Error()}, http.StatusBadRequest)
			return
		}
	}

	// Call the renter to upload the file.
	err := api.renter.Upload(modules.FileUploadParams{
		Source:      source,
		SiaPath:     strings.TrimPrefix(ps.ByName("siapath"), "/"),
		ErasureCode: ec,
	})
	if err != nil {
		WriteError(w, Error{"upload failed: " + err.Error()}, http.StatusInternalServerError)
		return
	}
	WriteSuccess(w)
}<|MERGE_RESOLUTION|>--- conflicted
+++ resolved
@@ -275,7 +275,6 @@
 	WriteSuccess(w)
 }
 
-<<<<<<< HEAD
 // renterContractClearHandler handles the API call to cancel a specific Renter contract.
 func (api *API) renterContractClearHandler(w http.ResponseWriter, req *http.Request, _ httprouter.Params) {
 	id := req.FormValue("ID")
@@ -288,7 +287,6 @@
 
 // renterContractsHandler handles the API call to request the Renter's contracts.
 func (api *API) renterContractsHandler(w http.ResponseWriter, _ *http.Request, _ httprouter.Params) {
-=======
 // renterContractsHandler handles the API call to request the Renter's
 // contracts.
 //
@@ -315,7 +313,6 @@
 	blockHeight := api.cs.Height()
 
 	// Get active contracts
->>>>>>> 9f8d5353
 	contracts := []RenterContract{}
 	activeContracts := []RenterContract{}
 	inactiveContracts := []RenterContract{}
